--- conflicted
+++ resolved
@@ -1,10 +1,4 @@
 import base64
-<<<<<<< HEAD
-import json
-import os
-import tempfile
-from typing import Any, Dict, Optional, Tuple
-=======
 import json
 import os
 import tempfile
@@ -13,7 +7,6 @@
 import os
 import tempfile
 from typing import Optional
->>>>>>> 0f2069fa
 
 from google.api_core import exceptions as google_exceptions
 from google.api_core.client_options import ClientOptions
@@ -93,8 +86,6 @@
     """Run Document AI on the supplied PDF and return the processed document."""
     temp_creds_path = _setup_credentials()
 
-<<<<<<< HEAD
-=======
 
 DEFAULT_TIMEOUT_SECONDS = int(os.getenv("DOCUMENT_AI_TIMEOUT", "65"))
 
@@ -125,7 +116,6 @@
     """Run Document AI on the supplied PDF and return the processed document."""
     temp_creds_path = _setup_credentials()
 
->>>>>>> 0f2069fa
     project_id = os.getenv("GCP_PROJECT_ID", "requote-ai-backend")
     location = os.getenv("GCP_LOCATION", "eu")
     processor_id = os.getenv("GCP_PROCESSOR_ID", "f02a4802c23ab664")
@@ -237,8 +227,6 @@
         "used_fallback": False,
     }
     document_ai_error: Optional[Dict[str, Any]] = None
-<<<<<<< HEAD
-=======
 def _fallback_extract_text(file_path: str) -> str:
     """Extract text locally from the PDF using pdfminer as a fallback."""
     print("⚠️  Falling back to local PDF text extraction (pdfminer)")
@@ -253,7 +241,6 @@
 
 def extract_offer1_text(file_path: str, timeout_seconds: int = DEFAULT_TIMEOUT_SECONDS) -> str:
     """Attempt Document AI extraction and fall back to local parsing on failure."""
->>>>>>> 0f2069fa
     try:
         document = process_offer1(file_path, timeout_seconds=timeout_seconds)
         text = getattr(document, "text", "") or ""
@@ -298,8 +285,6 @@
     diagnostics["used_fallback"] = True
     diagnostics["fallback_characters"] = len(fallback_text)
     return fallback_text, diagnostics
-<<<<<<< HEAD
-=======
             return text
         print("⚠️  Document AI returned empty text. Using fallback extractor.")
     except google_exceptions.DeadlineExceeded:
@@ -308,7 +293,6 @@
         print(f"❌ Document AI processing failed: {exc}")
 
     return _fallback_extract_text(file_path)
->>>>>>> 0f2069fa
 
 
 def save_text_to_file(text: str, output_path: str) -> None:
@@ -333,13 +317,10 @@
                 "   Document AI error:",
                 diagnostics["document_ai_error"].get("message", "unknown"),
             )
-<<<<<<< HEAD
-=======
 def process_offer1_and_save(file_path: str, output_path: str, timeout_seconds: int = DEFAULT_TIMEOUT_SECONDS) -> bool:
     text = extract_offer1_text(file_path, timeout_seconds=timeout_seconds)
     if not text.strip():
         print("❌ No text extracted from Offer 1")
->>>>>>> 0f2069fa
         return False
 
     save_text_to_file(text, output_path)
