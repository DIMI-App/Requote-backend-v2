import json
import os
import tempfile
<<<<<<< HEAD
from typing import Any, Dict, Optional, Tuple
=======
from typing import Optional
>>>>>>> 533f7a42

from google.api_core import exceptions as google_exceptions
from google.api_core.client_options import ClientOptions
from google.cloud import documentai_v1 as documentai
from pdfminer.high_level import extract_text as pdfminer_extract_text
<<<<<<< HEAD
from pypdf import PdfReader

DEFAULT_TIMEOUT_SECONDS = int(os.getenv("DOCUMENT_AI_TIMEOUT", "110"))
=======

DEFAULT_TIMEOUT_SECONDS = int(os.getenv("DOCUMENT_AI_TIMEOUT", "65"))
>>>>>>> 533f7a42


def _setup_credentials() -> Optional[str]:
    """Prepare Google Cloud credentials and return the temp file path if used."""
    creds_json = os.getenv("GOOGLE_APPLICATION_CREDENTIALS_JSON")

    if not creds_json:
        print("ℹ️  Using GOOGLE_APPLICATION_CREDENTIALS file path from environment")
        return None

    try:
        creds_dict = json.loads(creds_json)
        with tempfile.NamedTemporaryFile(mode="w", delete=False, suffix=".json") as temp_creds:
            json.dump(creds_dict, temp_creds)
            temp_creds_path = temp_creds.name

        os.environ["GOOGLE_APPLICATION_CREDENTIALS"] = temp_creds_path
        print("✅ Using credentials provided via GOOGLE_APPLICATION_CREDENTIALS_JSON")
        return temp_creds_path
    except Exception as exc:  # pragma: no cover - defensive
        print(f"⚠️  Failed to configure credentials from JSON: {exc}")
        return None


def process_offer1(file_path: str, timeout_seconds: int = DEFAULT_TIMEOUT_SECONDS):
    """Run Document AI on the supplied PDF and return the processed document."""
    temp_creds_path = _setup_credentials()

    project_id = os.getenv("GCP_PROJECT_ID", "requote-ai-backend")
    location = os.getenv("GCP_LOCATION", "eu")
    processor_id = os.getenv("GCP_PROCESSOR_ID", "f02a4802c23ab664")

    print("📄 Processing document with Document AI...")
    print(f"   Project: {project_id}")
    print(f"   Location: {location}")
    print(f"   Processor: {processor_id}")

    client_options = ClientOptions(api_endpoint=f"{location}-documentai.googleapis.com")

    try:
        client = documentai.DocumentProcessorServiceClient(client_options=client_options)
        print("✅ Document AI client created successfully")
    except Exception as exc:  # pragma: no cover - network dependency
        print(f"❌ Failed to create Document AI client: {exc}")
        raise

    name = f"projects/{project_id}/locations/{location}/processors/{processor_id}"
    print(f"📍 Processor path: {name}")

    try:
        with open(file_path, "rb") as file:
            raw_document = {"content": file.read(), "mime_type": "application/pdf"}

        request = {"name": name, "raw_document": raw_document}
        result = client.process_document(request=request, timeout=timeout_seconds)

        print("✅ Document processed successfully!")
        print(f"   Pages: {len(result.document.pages)}")
        print(f"   Text length: {len(result.document.text)} characters")
        return result.document
    except FileNotFoundError:
        print(f"❌ File not found: {file_path}")
        raise
    except Exception as exc:  # pragma: no cover - network dependency
        print(f"❌ Error processing document with Document AI: {exc}")
        raise
    finally:
        if temp_creds_path and os.path.exists(temp_creds_path):
            try:
                os.unlink(temp_creds_path)
                print("🧹 Cleaned up temporary credentials file")
            except OSError:
                pass


<<<<<<< HEAD
def _extract_text_with_pypdf(file_path: str) -> str:
    """Fast fallback using PyPDF to keep response times low."""
    print("⚠️  Falling back to PyPDF text extraction")
    try:
        reader = PdfReader(file_path)
        pieces = []
        for page_number, page in enumerate(reader.pages, start=1):
            try:
                pieces.append(page.extract_text() or "")
            except Exception as exc:  # pragma: no cover - defensive
                print(f"   ⚠️  PyPDF failed on page {page_number}: {exc}")
        text = "\n".join(filter(None, pieces))
        print(f"✅ PyPDF extracted {len(text)} characters")
        return text
    except Exception as exc:  # pragma: no cover - dependency
        print(f"❌ PyPDF extraction failed: {exc}")
        return ""


def _fallback_extract_text(file_path: str) -> str:
    """Extract text locally using progressively heavier fallbacks."""
    text = _extract_text_with_pypdf(file_path)
    if len(text) >= 500:  # Heuristic: consider PyPDF result good enough
        return text

    if text:
        print("⚠️  PyPDF produced very little text, trying pdfminer...")
    else:
        print("⚠️  PyPDF returned no text, trying pdfminer...")

    try:
        text = pdfminer_extract_text(file_path)
        print(f"✅ pdfminer extracted {len(text)} characters")
        return text
    except Exception as exc:  # pragma: no cover - dependency
        print(f"❌ pdfminer extraction failed: {exc}")
        return ""


def _describe_document_ai_error(error_type: str, exc: Exception) -> Dict[str, Any]:
    status = getattr(exc, "code", None)
    if status is not None:
        status = str(status)
    return {
        "type": error_type,
        "message": str(exc),
        "details": getattr(exc, "errors", None),
        "status": status,
    }


def extract_offer1_text(
    file_path: str, timeout_seconds: int = DEFAULT_TIMEOUT_SECONDS
) -> Tuple[str, Dict[str, Any]]:
    """Attempt Document AI extraction and fall back to local parsing on failure.

    Returns a tuple of the extracted text and a diagnostics dictionary describing
    which extractor produced the text and any errors encountered along the way.
    """
    diagnostics: Dict[str, Any] = {
        "document_ai_status": "not_attempted",
        "used_fallback": False,
    }
    document_ai_error: Optional[Dict[str, Any]] = None
=======
def _fallback_extract_text(file_path: str) -> str:
    """Extract text locally from the PDF using pdfminer as a fallback."""
    print("⚠️  Falling back to local PDF text extraction (pdfminer)")
    try:
        text = pdfminer_extract_text(file_path)
        print(f"✅ Fallback extracted {len(text)} characters")
        return text
    except Exception as exc:  # pragma: no cover - dependency
        print(f"❌ Fallback extraction failed: {exc}")
        return ""


def extract_offer1_text(file_path: str, timeout_seconds: int = DEFAULT_TIMEOUT_SECONDS) -> str:
    """Attempt Document AI extraction and fall back to local parsing on failure."""
>>>>>>> 533f7a42
    try:
        document = process_offer1(file_path, timeout_seconds=timeout_seconds)
        text = getattr(document, "text", "") or ""
        if text.strip():
            print("✅ Using text extracted by Document AI")
<<<<<<< HEAD
            diagnostics["document_ai_status"] = "success"
            diagnostics["document_ai_characters"] = len(text)
            return text, diagnostics

        print("⚠️  Document AI returned empty text. Using fallback extractor.")
        document_ai_error = {
            "type": "document_ai_empty_text",
            "message": "Document AI returned no text",
        }
    except google_exceptions.DeadlineExceeded as exc:
        print("⏱️  Document AI request exceeded timeout. Using fallback extractor.")
        document_ai_error = _describe_document_ai_error("document_ai_timeout", exc)
    except google_exceptions.PermissionDenied as exc:
        print("🚫 Document AI credentials lack required permissions. Using fallback extractor.")
        document_ai_error = _describe_document_ai_error("document_ai_permission", exc)
    except google_exceptions.Unauthenticated as exc:
        print("🚫 Document AI authentication failed. Using fallback extractor.")
        document_ai_error = _describe_document_ai_error("document_ai_unauthenticated", exc)
    except Exception as exc:  # pragma: no cover - network dependency
        print(f"❌ Document AI processing failed: {exc}")
        document_ai_error = _describe_document_ai_error("document_ai_error", exc)

    diagnostics["document_ai_status"] = "failed"
    if document_ai_error:
        diagnostics["document_ai_error"] = document_ai_error

    fallback_text = _fallback_extract_text(file_path)
    diagnostics["used_fallback"] = True
    diagnostics["fallback_characters"] = len(fallback_text)
    return fallback_text, diagnostics
=======
            return text
        print("⚠️  Document AI returned empty text. Using fallback extractor.")
    except google_exceptions.DeadlineExceeded:
        print("⏱️  Document AI request exceeded timeout. Using fallback extractor.")
    except Exception as exc:  # pragma: no cover - network dependency
        print(f"❌ Document AI processing failed: {exc}")

    return _fallback_extract_text(file_path)
>>>>>>> 533f7a42


def save_text_to_file(text: str, output_path: str) -> None:
    os.makedirs(os.path.dirname(output_path), exist_ok=True)
    with open(output_path, "w", encoding="utf-8") as file:
        file.write(text)
    print(f"💾 Saved extracted text to {output_path}")


<<<<<<< HEAD
def process_offer1_and_save(
    file_path: str,
    output_path: str,
    timeout_seconds: int = DEFAULT_TIMEOUT_SECONDS,
) -> bool:
    text, diagnostics = extract_offer1_text(
        file_path, timeout_seconds=timeout_seconds
    )
    if not text.strip():
        print("❌ No text extracted from Offer 1")
        if diagnostics.get("document_ai_error"):
            print(
                "   Document AI error:",
                diagnostics["document_ai_error"].get("message", "unknown"),
            )
=======
def process_offer1_and_save(file_path: str, output_path: str, timeout_seconds: int = DEFAULT_TIMEOUT_SECONDS) -> bool:
    text = extract_offer1_text(file_path, timeout_seconds=timeout_seconds)
    if not text.strip():
        print("❌ No text extracted from Offer 1")
>>>>>>> 533f7a42
        return False

    save_text_to_file(text, output_path)
    preview = text[:500].replace("\n", " ")
    print(" Preview (first 500 chars):")
    print(preview)
<<<<<<< HEAD
    if diagnostics.get("used_fallback"):
        print("ℹ️  Text was generated using local fallback extraction")
=======
>>>>>>> 533f7a42
    return True


if __name__ == "__main__":
    FILE_PATH = os.path.join("uploads", "offer1.pdf")
    OUTPUT_PATH = os.path.join("outputs", "extracted_text.txt")

    if not os.path.exists(FILE_PATH):
        print(f"❌ File not found: {FILE_PATH}")
        print("ℹ️  Please upload a PDF file to the uploads folder first")
        raise SystemExit(1)

    success = process_offer1_and_save(FILE_PATH, OUTPUT_PATH)
    raise SystemExit(0 if success else 1)<|MERGE_RESOLUTION|>--- conflicted
+++ resolved
@@ -1,24 +1,14 @@
 import json
 import os
 import tempfile
-<<<<<<< HEAD
-from typing import Any, Dict, Optional, Tuple
-=======
 from typing import Optional
->>>>>>> 533f7a42
 
 from google.api_core import exceptions as google_exceptions
 from google.api_core.client_options import ClientOptions
 from google.cloud import documentai_v1 as documentai
 from pdfminer.high_level import extract_text as pdfminer_extract_text
-<<<<<<< HEAD
-from pypdf import PdfReader
-
-DEFAULT_TIMEOUT_SECONDS = int(os.getenv("DOCUMENT_AI_TIMEOUT", "110"))
-=======
 
 DEFAULT_TIMEOUT_SECONDS = int(os.getenv("DOCUMENT_AI_TIMEOUT", "65"))
->>>>>>> 533f7a42
 
 
 def _setup_credentials() -> Optional[str]:
@@ -94,72 +84,6 @@
                 pass
 
 
-<<<<<<< HEAD
-def _extract_text_with_pypdf(file_path: str) -> str:
-    """Fast fallback using PyPDF to keep response times low."""
-    print("⚠️  Falling back to PyPDF text extraction")
-    try:
-        reader = PdfReader(file_path)
-        pieces = []
-        for page_number, page in enumerate(reader.pages, start=1):
-            try:
-                pieces.append(page.extract_text() or "")
-            except Exception as exc:  # pragma: no cover - defensive
-                print(f"   ⚠️  PyPDF failed on page {page_number}: {exc}")
-        text = "\n".join(filter(None, pieces))
-        print(f"✅ PyPDF extracted {len(text)} characters")
-        return text
-    except Exception as exc:  # pragma: no cover - dependency
-        print(f"❌ PyPDF extraction failed: {exc}")
-        return ""
-
-
-def _fallback_extract_text(file_path: str) -> str:
-    """Extract text locally using progressively heavier fallbacks."""
-    text = _extract_text_with_pypdf(file_path)
-    if len(text) >= 500:  # Heuristic: consider PyPDF result good enough
-        return text
-
-    if text:
-        print("⚠️  PyPDF produced very little text, trying pdfminer...")
-    else:
-        print("⚠️  PyPDF returned no text, trying pdfminer...")
-
-    try:
-        text = pdfminer_extract_text(file_path)
-        print(f"✅ pdfminer extracted {len(text)} characters")
-        return text
-    except Exception as exc:  # pragma: no cover - dependency
-        print(f"❌ pdfminer extraction failed: {exc}")
-        return ""
-
-
-def _describe_document_ai_error(error_type: str, exc: Exception) -> Dict[str, Any]:
-    status = getattr(exc, "code", None)
-    if status is not None:
-        status = str(status)
-    return {
-        "type": error_type,
-        "message": str(exc),
-        "details": getattr(exc, "errors", None),
-        "status": status,
-    }
-
-
-def extract_offer1_text(
-    file_path: str, timeout_seconds: int = DEFAULT_TIMEOUT_SECONDS
-) -> Tuple[str, Dict[str, Any]]:
-    """Attempt Document AI extraction and fall back to local parsing on failure.
-
-    Returns a tuple of the extracted text and a diagnostics dictionary describing
-    which extractor produced the text and any errors encountered along the way.
-    """
-    diagnostics: Dict[str, Any] = {
-        "document_ai_status": "not_attempted",
-        "used_fallback": False,
-    }
-    document_ai_error: Optional[Dict[str, Any]] = None
-=======
 def _fallback_extract_text(file_path: str) -> str:
     """Extract text locally from the PDF using pdfminer as a fallback."""
     print("⚠️  Falling back to local PDF text extraction (pdfminer)")
@@ -174,44 +98,11 @@
 
 def extract_offer1_text(file_path: str, timeout_seconds: int = DEFAULT_TIMEOUT_SECONDS) -> str:
     """Attempt Document AI extraction and fall back to local parsing on failure."""
->>>>>>> 533f7a42
     try:
         document = process_offer1(file_path, timeout_seconds=timeout_seconds)
         text = getattr(document, "text", "") or ""
         if text.strip():
             print("✅ Using text extracted by Document AI")
-<<<<<<< HEAD
-            diagnostics["document_ai_status"] = "success"
-            diagnostics["document_ai_characters"] = len(text)
-            return text, diagnostics
-
-        print("⚠️  Document AI returned empty text. Using fallback extractor.")
-        document_ai_error = {
-            "type": "document_ai_empty_text",
-            "message": "Document AI returned no text",
-        }
-    except google_exceptions.DeadlineExceeded as exc:
-        print("⏱️  Document AI request exceeded timeout. Using fallback extractor.")
-        document_ai_error = _describe_document_ai_error("document_ai_timeout", exc)
-    except google_exceptions.PermissionDenied as exc:
-        print("🚫 Document AI credentials lack required permissions. Using fallback extractor.")
-        document_ai_error = _describe_document_ai_error("document_ai_permission", exc)
-    except google_exceptions.Unauthenticated as exc:
-        print("🚫 Document AI authentication failed. Using fallback extractor.")
-        document_ai_error = _describe_document_ai_error("document_ai_unauthenticated", exc)
-    except Exception as exc:  # pragma: no cover - network dependency
-        print(f"❌ Document AI processing failed: {exc}")
-        document_ai_error = _describe_document_ai_error("document_ai_error", exc)
-
-    diagnostics["document_ai_status"] = "failed"
-    if document_ai_error:
-        diagnostics["document_ai_error"] = document_ai_error
-
-    fallback_text = _fallback_extract_text(file_path)
-    diagnostics["used_fallback"] = True
-    diagnostics["fallback_characters"] = len(fallback_text)
-    return fallback_text, diagnostics
-=======
             return text
         print("⚠️  Document AI returned empty text. Using fallback extractor.")
     except google_exceptions.DeadlineExceeded:
@@ -220,7 +111,6 @@
         print(f"❌ Document AI processing failed: {exc}")
 
     return _fallback_extract_text(file_path)
->>>>>>> 533f7a42
 
 
 def save_text_to_file(text: str, output_path: str) -> None:
@@ -230,39 +120,16 @@
     print(f"💾 Saved extracted text to {output_path}")
 
 
-<<<<<<< HEAD
-def process_offer1_and_save(
-    file_path: str,
-    output_path: str,
-    timeout_seconds: int = DEFAULT_TIMEOUT_SECONDS,
-) -> bool:
-    text, diagnostics = extract_offer1_text(
-        file_path, timeout_seconds=timeout_seconds
-    )
-    if not text.strip():
-        print("❌ No text extracted from Offer 1")
-        if diagnostics.get("document_ai_error"):
-            print(
-                "   Document AI error:",
-                diagnostics["document_ai_error"].get("message", "unknown"),
-            )
-=======
 def process_offer1_and_save(file_path: str, output_path: str, timeout_seconds: int = DEFAULT_TIMEOUT_SECONDS) -> bool:
     text = extract_offer1_text(file_path, timeout_seconds=timeout_seconds)
     if not text.strip():
         print("❌ No text extracted from Offer 1")
->>>>>>> 533f7a42
         return False
 
     save_text_to_file(text, output_path)
     preview = text[:500].replace("\n", " ")
     print(" Preview (first 500 chars):")
     print(preview)
-<<<<<<< HEAD
-    if diagnostics.get("used_fallback"):
-        print("ℹ️  Text was generated using local fallback extraction")
-=======
->>>>>>> 533f7a42
     return True
 
 
