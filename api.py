--- conflicted
+++ resolved
@@ -8,12 +8,9 @@
 
 from extract_items import extract_items_from_text
 from process_offer1 import extract_offer1_text, save_text_to_file
-<<<<<<< HEAD
-=======
 
 from extract_items import extract_items_from_text
 from process_offer1 import extract_offer1_text, save_text_to_file
->>>>>>> 6ed4c25d
 
 app = Flask(__name__)
 
@@ -34,14 +31,6 @@
 
 app.config['UPLOAD_FOLDER'] = UPLOAD_FOLDER
 app.config['MAX_CONTENT_LENGTH'] = 50 * 1024 * 1024
-<<<<<<< HEAD
-
-
-@app.errorhandler(RequestEntityTooLarge)
-def handle_file_too_large(error):
-    return jsonify({'error': 'Uploaded file is too large'}), 413
-=======
->>>>>>> 6ed4c25d
 
 @app.route('/', methods=['GET'])
 def home():
@@ -84,28 +73,10 @@
         print("🤖 Extracting items with OpenAI...")
 
         items_output_path = os.path.join(OUTPUT_FOLDER, 'items_offer1.json')
-<<<<<<< HEAD
-        success, error_info = extract_items_from_text(extracted_text, items_output_path)
-
-        if not success:
-            error_response = {
-                'error': 'Item extraction failed',
-            }
-
-            if error_info:
-                error_response['details'] = error_info
-
-                if error_info.get('type') == 'openai_error' and error_info.get('status') == 429:
-                    error_response['error'] = 'OpenAI quota exceeded'
-                    return jsonify(error_response), 429
-
-            return jsonify(error_response), 500
-=======
         success = extract_items_from_text(extracted_text, items_output_path)
 
         if not success:
             return jsonify({'error': 'Item extraction failed'}), 500
->>>>>>> 6ed4c25d
 
         print("✅ Extraction complete")
         
