from flask import Flask, request, jsonify, send_file
from flask_cors import CORS
import os
import json
import subprocess
from werkzeug.utils import secure_filename
from werkzeug.exceptions import RequestEntityTooLarge

from extract_items import extract_items_from_text
from process_offer1 import extract_offer1_text, save_text_to_file

app = Flask(__name__)

# CORS configuration
CORS(app, resources={
    r"/*": {
        "origins": "*",
        "methods": ["GET", "POST", "OPTIONS"],
        "allow_headers": [
            "Content-Type",
            "access-control-allow-origin",
            "Access-Control-Allow-Origin",
        ],
    }
})

# Get the absolute path of the project directory
BASE_DIR = os.path.dirname(os.path.abspath(__file__))
UPLOAD_FOLDER = os.path.join(BASE_DIR, 'uploads')
OUTPUT_FOLDER = os.path.join(BASE_DIR, 'outputs')

# Ensure directories exist
os.makedirs(UPLOAD_FOLDER, exist_ok=True)
os.makedirs(OUTPUT_FOLDER, exist_ok=True)

app.config['UPLOAD_FOLDER'] = UPLOAD_FOLDER
app.config['MAX_CONTENT_LENGTH'] = 16 * 1024 * 1024  # 16MB max

<<<<<<< HEAD
# ============================================
# ENDPOINT 1: Health Check
# ============================================
=======

@app.errorhandler(RequestEntityTooLarge)
def handle_file_too_large(error):
    return jsonify({'error': 'Uploaded file is too large'}), 413

>>>>>>> a3d55824
@app.route('/', methods=['GET'])
def home():
    return jsonify({
        'message': 'Requote AI Backend is running!',
        'version': 'SV3',
        'status': 'healthy'
    })

# ============================================
# ENDPOINT 2: Upload and Process Offer 1
# ============================================
@app.route('/api/process-offer1', methods=['POST'])
def api_process_offer1():
    try:
        print("📤 Received request to process Offer 1")
        
        # Check if file was uploaded
        if 'file' not in request.files:
            return jsonify({'error': 'No file uploaded'}), 400
        
        file = request.files['file']
        
        if file.filename == '':
            return jsonify({'error': 'No file selected'}), 400
        
        # Save uploaded file with absolute path
        filename = secure_filename(file.filename)
        filepath = os.path.join(UPLOAD_FOLDER, 'offer1.pdf')
        file.save(filepath)
        
        print(f"✅ File saved: {filepath}")
        
<<<<<<< HEAD
        # Step 1: Process with Document AI
        print("🔍 Processing with Document AI...")
        test_process_path = os.path.join(BASE_DIR, 'test_process.py')
        result = subprocess.run(
            ['python', test_process_path],
            capture_output=True,
            text=True,
            cwd=BASE_DIR
        )
        
        if result.returncode != 0:
            print(f"❌ Document AI Error: {result.stderr}")
            return jsonify({'error': 'Document AI processing failed', 'details': result.stderr}), 500
        
        print("✅ Document AI complete")
        
        # Step 2: Extract items with OpenAI
=======
        print("🔍 Processing Offer 1 with Document AI (with fallback)...")
        extracted_text, diagnostics = extract_offer1_text(filepath)

        if not extracted_text.strip():
            error_payload = {'error': 'Failed to extract text from Offer 1'}
            if diagnostics:
                error_payload['details'] = diagnostics
                doc_error = diagnostics.get('document_ai_error')
                if doc_error and doc_error.get('type') in {
                    'document_ai_permission',
                    'document_ai_unauthenticated',
                    'document_ai_credentials',
                }:
                    return jsonify(error_payload), 503
            return jsonify(error_payload), 500
        extracted_text = extract_offer1_text(filepath)

        if not extracted_text.strip():
            return jsonify({'error': 'Failed to extract text from Offer 1'}), 500

        extracted_text_path = os.path.join(OUTPUT_FOLDER, 'extracted_text.txt')
        save_text_to_file(extracted_text, extracted_text_path)

        print("✅ Text extraction complete")

>>>>>>> a3d55824
        print("🤖 Extracting items with OpenAI...")
        
        # Define absolute paths for input and output
        extracted_text_path = os.path.join(OUTPUT_FOLDER, 'extracted_text.txt')
        items_output_path = os.path.join(OUTPUT_FOLDER, 'items_offer1.json')
<<<<<<< HEAD
        extract_items_path = os.path.join(BASE_DIR, 'extract_items.py')
        
        # Verify extracted text file exists
        if not os.path.exists(extracted_text_path):
            print(f"❌ Extracted text file not found: {extracted_text_path}")
            return jsonify({'error': 'Extracted text file not found'}), 500
        
        print(f"✅ Found extracted text file")
        
        result = subprocess.run(
            ['python', extract_items_path, extracted_text_path, items_output_path],
            capture_output=True,
            text=True,
            cwd=BASE_DIR
        )
        
        print(f"STDOUT: {result.stdout}")
        if result.stderr:
            print(f"STDERR: {result.stderr}")
        
        if result.returncode != 0:
            print(f"❌ OpenAI extraction failed")
            return jsonify({'error': 'Item extraction failed', 'details': result.stderr}), 500
        
=======
        success, error_info = extract_items_from_text(extracted_text, items_output_path)

        if not success:
            error_response = {
                'error': 'Item extraction failed',
            }

            if error_info:
                error_response['details'] = error_info

                if error_info.get('type') == 'openai_error' and error_info.get('status') == 429:
                    error_response['error'] = 'OpenAI quota exceeded'
                    return jsonify(error_response), 429

            return jsonify(error_response), 500
        success = extract_items_from_text(extracted_text, items_output_path)

        if not success:
            return jsonify({'error': 'Item extraction failed'}), 500

>>>>>>> a3d55824
        print("✅ Extraction complete")
        
        # Step 3: Load extracted items
        if not os.path.exists(items_output_path):
            print(f"❌ Items file not found at: {items_output_path}")
            return jsonify({'error': 'Items file not created'}), 500
        
        with open(items_output_path, 'r', encoding='utf-8') as f:
            full_data = json.load(f)
        
        items = full_data.get('items', [])
        
        print(f"✅ Extracted {len(items)} items")
        
        response_payload = {
            'success': True,
            'items_count': len(items),
            'items': items,
            'full_data': full_data,
            'message': f'Successfully extracted {len(items)} items'
        }

        if diagnostics:
            response_payload['diagnostics'] = diagnostics

        return jsonify(response_payload)
        
    except Exception as e:
        print(f"❌ Error: {str(e)}")
        import traceback
        traceback.print_exc()
        return jsonify({'error': str(e)}), 500

# ============================================
# ENDPOINT 3: Upload Offer 2 (Template)
# ============================================
@app.route('/api/upload-offer2', methods=['POST'])
def api_upload_offer2():
    try:
        print("📤 Received Offer 2 template")
        
        if 'file' not in request.files:
            return jsonify({'error': 'No file uploaded'}), 400
        
        file = request.files['file']
        
        if file.filename == '':
            return jsonify({'error': 'No file selected'}), 400
        
        # Save as offer2_template.docx
        filepath = os.path.join(BASE_DIR, 'offer2_template.docx')
        file.save(filepath)
        
        print(f"✅ Template saved: {filepath}")
        
        return jsonify({
            'success': True,
            'message': 'Template uploaded successfully',
            'filename': 'offer2_template.docx'
        })
        
    except Exception as e:
        print(f"❌ Error: {str(e)}")
        return jsonify({'error': str(e)}), 500

# ============================================
# ENDPOINT 4: Generate Final Offer
# ============================================
@app.route('/api/generate-offer', methods=['POST'])
def api_generate_offer():
    try:
        print("🔄 Starting offer generation...")
        
        # Get optional parameters
        data = request.get_json() or {}
        markup = data.get('markup', 0)
        
        # Check if items exist
        items_path = os.path.join(OUTPUT_FOLDER, 'items_offer1.json')
        if not os.path.exists(items_path):
            return jsonify({'error': 'No items found. Please process Offer 1 first.'}), 400
        
        # Apply markup if requested
        if markup > 0:
            print(f"💰 Applying {markup}% markup...")
            with open(items_path, 'r', encoding='utf-8') as f:
                full_data = json.load(f)
            
            items = full_data.get('items', [])
            items = apply_markup_to_items(items, markup)
            full_data['items'] = items
            
            # Save updated items
            with open(items_path, 'w', encoding='utf-8') as f:
                json.dump(full_data, f, ensure_ascii=False, indent=2)
        
        # Run the generation script
        print("📝 Generating final offer...")
        generate_script_path = os.path.join(BASE_DIR, 'generate_offer_doc.py')
        result = subprocess.run(
            ['python', generate_script_path],
            capture_output=True,
            text=True,
            cwd=BASE_DIR
        )
        
        if result.returncode != 0:
            print(f"Error: {result.stderr}")
            return jsonify({'error': 'Offer generation failed', 'details': result.stderr}), 500
        
        print(result.stdout)
        
        # Check if output file exists
        output_path = os.path.join(OUTPUT_FOLDER, 'final_offer1.docx')
        if not os.path.exists(output_path):
            return jsonify({'error': 'Output file not generated'}), 500
        
        # Load items count for response
        with open(items_path, 'r', encoding='utf-8') as f:
            full_data = json.load(f)
            items = full_data.get('items', [])
        
        print(f"✅ Final offer generated successfully")
        
        return jsonify({
            'success': True,
            'message': 'Offer generated successfully',
            'download_url': '/api/download-offer',
            'items_count': len(items)
        })
        
    except Exception as e:
        print(f"❌ Error: {str(e)}")
        import traceback
        traceback.print_exc()
        return jsonify({'error': str(e)}), 500

# ============================================
# ENDPOINT 5: Download Generated Offer
# ============================================
@app.route('/api/download-offer', methods=['GET'])
def api_download_offer():
    try:
        output_path = os.path.join(OUTPUT_FOLDER, 'final_offer1.docx')
        
        if not os.path.exists(output_path):
            return jsonify({'error': 'No offer generated yet'}), 404
        
        return send_file(
            output_path,
            mimetype='application/vnd.openxmlformats-officedocument.wordprocessingml.document',
            as_attachment=True,
            download_name='requoted_offer.docx'
        )
        
    except Exception as e:
        print(f"❌ Error: {str(e)}")
        return jsonify({'error': str(e)}), 500

# ============================================
# HELPER FUNCTION: Apply Markup
# ============================================
def apply_markup_to_items(items, markup_percent):
    """Apply percentage markup to all item prices"""
    import re
    
    for item in items:
        price_str = str(item.get('unit_price', ''))
        if not price_str or price_str == '':
            price_str = str(item.get('price', ''))
        
        # Extract numeric value
        numbers = re.findall(r'\d+\.?\d*', price_str)
        if numbers:
            original_price = float(numbers[0])
            new_price = original_price * (1 + markup_percent / 100)
            # Replace price in original format
            currency = re.findall(r'[€$£¥]', price_str)
            currency_symbol = currency[0] if currency else '€'
            item['unit_price'] = f"{currency_symbol}{new_price:.2f}"
            if 'price' in item:
                item['price'] = f"{currency_symbol}{new_price:.2f}"
    
    return items

# ============================================
# RUN SERVER
# ============================================
if __name__ == '__main__':
    port = int(os.environ.get('PORT', 5000))
    print("🚀 Starting Requote AI Backend Server (SV3)...")
    print(f"📡 Server will be available at: http://0.0.0.0:{port}")
    app.run(debug=True, host='0.0.0.0', port=port)<|MERGE_RESOLUTION|>--- conflicted
+++ resolved
@@ -9,9 +9,11 @@
 from extract_items import extract_items_from_text
 from process_offer1 import extract_offer1_text, save_text_to_file
 
+from extract_items import extract_items_from_text
+from process_offer1 import extract_offer1_text, save_text_to_file
+
 app = Flask(__name__)
 
-# CORS configuration
 CORS(app, resources={
     r"/*": {
         "origins": "*",
@@ -24,46 +26,34 @@
     }
 })
 
-# Get the absolute path of the project directory
 BASE_DIR = os.path.dirname(os.path.abspath(__file__))
 UPLOAD_FOLDER = os.path.join(BASE_DIR, 'uploads')
 OUTPUT_FOLDER = os.path.join(BASE_DIR, 'outputs')
 
-# Ensure directories exist
 os.makedirs(UPLOAD_FOLDER, exist_ok=True)
 os.makedirs(OUTPUT_FOLDER, exist_ok=True)
 
 app.config['UPLOAD_FOLDER'] = UPLOAD_FOLDER
-app.config['MAX_CONTENT_LENGTH'] = 16 * 1024 * 1024  # 16MB max
-
-<<<<<<< HEAD
-# ============================================
-# ENDPOINT 1: Health Check
-# ============================================
-=======
+app.config['MAX_CONTENT_LENGTH'] = 50 * 1024 * 1024
+
 
 @app.errorhandler(RequestEntityTooLarge)
 def handle_file_too_large(error):
     return jsonify({'error': 'Uploaded file is too large'}), 413
 
->>>>>>> a3d55824
 @app.route('/', methods=['GET'])
 def home():
     return jsonify({
         'message': 'Requote AI Backend is running!',
-        'version': 'SV3',
+        'version': '1.0.0',
         'status': 'healthy'
     })
 
-# ============================================
-# ENDPOINT 2: Upload and Process Offer 1
-# ============================================
 @app.route('/api/process-offer1', methods=['POST'])
 def api_process_offer1():
     try:
         print("📤 Received request to process Offer 1")
         
-        # Check if file was uploaded
         if 'file' not in request.files:
             return jsonify({'error': 'No file uploaded'}), 400
         
@@ -72,32 +62,12 @@
         if file.filename == '':
             return jsonify({'error': 'No file selected'}), 400
         
-        # Save uploaded file with absolute path
         filename = secure_filename(file.filename)
         filepath = os.path.join(UPLOAD_FOLDER, 'offer1.pdf')
         file.save(filepath)
         
         print(f"✅ File saved: {filepath}")
         
-<<<<<<< HEAD
-        # Step 1: Process with Document AI
-        print("🔍 Processing with Document AI...")
-        test_process_path = os.path.join(BASE_DIR, 'test_process.py')
-        result = subprocess.run(
-            ['python', test_process_path],
-            capture_output=True,
-            text=True,
-            cwd=BASE_DIR
-        )
-        
-        if result.returncode != 0:
-            print(f"❌ Document AI Error: {result.stderr}")
-            return jsonify({'error': 'Document AI processing failed', 'details': result.stderr}), 500
-        
-        print("✅ Document AI complete")
-        
-        # Step 2: Extract items with OpenAI
-=======
         print("🔍 Processing Offer 1 with Document AI (with fallback)...")
         extracted_text, diagnostics = extract_offer1_text(filepath)
 
@@ -123,38 +93,9 @@
 
         print("✅ Text extraction complete")
 
->>>>>>> a3d55824
         print("🤖 Extracting items with OpenAI...")
-        
-        # Define absolute paths for input and output
-        extracted_text_path = os.path.join(OUTPUT_FOLDER, 'extracted_text.txt')
+
         items_output_path = os.path.join(OUTPUT_FOLDER, 'items_offer1.json')
-<<<<<<< HEAD
-        extract_items_path = os.path.join(BASE_DIR, 'extract_items.py')
-        
-        # Verify extracted text file exists
-        if not os.path.exists(extracted_text_path):
-            print(f"❌ Extracted text file not found: {extracted_text_path}")
-            return jsonify({'error': 'Extracted text file not found'}), 500
-        
-        print(f"✅ Found extracted text file")
-        
-        result = subprocess.run(
-            ['python', extract_items_path, extracted_text_path, items_output_path],
-            capture_output=True,
-            text=True,
-            cwd=BASE_DIR
-        )
-        
-        print(f"STDOUT: {result.stdout}")
-        if result.stderr:
-            print(f"STDERR: {result.stderr}")
-        
-        if result.returncode != 0:
-            print(f"❌ OpenAI extraction failed")
-            return jsonify({'error': 'Item extraction failed', 'details': result.stderr}), 500
-        
-=======
         success, error_info = extract_items_from_text(extracted_text, items_output_path)
 
         if not success:
@@ -175,12 +116,9 @@
         if not success:
             return jsonify({'error': 'Item extraction failed'}), 500
 
->>>>>>> a3d55824
         print("✅ Extraction complete")
         
-        # Step 3: Load extracted items
         if not os.path.exists(items_output_path):
-            print(f"❌ Items file not found at: {items_output_path}")
             return jsonify({'error': 'Items file not created'}), 500
         
         with open(items_output_path, 'r', encoding='utf-8') as f:
@@ -209,9 +147,6 @@
         traceback.print_exc()
         return jsonify({'error': str(e)}), 500
 
-# ============================================
-# ENDPOINT 3: Upload Offer 2 (Template)
-# ============================================
 @app.route('/api/upload-offer2', methods=['POST'])
 def api_upload_offer2():
     try:
@@ -225,7 +160,6 @@
         if file.filename == '':
             return jsonify({'error': 'No file selected'}), 400
         
-        # Save as offer2_template.docx
         filepath = os.path.join(BASE_DIR, 'offer2_template.docx')
         file.save(filepath)
         
@@ -241,64 +175,78 @@
         print(f"❌ Error: {str(e)}")
         return jsonify({'error': str(e)}), 500
 
-# ============================================
-# ENDPOINT 4: Generate Final Offer
-# ============================================
 @app.route('/api/generate-offer', methods=['POST'])
 def api_generate_offer():
     try:
-        print("🔄 Starting offer generation...")
-        
-        # Get optional parameters
+        print("=" * 60)
+        print("🔄 GENERATE OFFER - DETAILED DEBUG")
+        print("=" * 60)
+        
         data = request.get_json() or {}
         markup = data.get('markup', 0)
         
-        # Check if items exist
         items_path = os.path.join(OUTPUT_FOLDER, 'items_offer1.json')
+        template_path = os.path.join(BASE_DIR, 'offer2_template.docx')
+        
+        print(f"\n📋 Checking files...")
+        print(f"   Items: {os.path.exists(items_path)}")
+        print(f"   Template: {os.path.exists(template_path)}")
+        
         if not os.path.exists(items_path):
-            return jsonify({'error': 'No items found. Please process Offer 1 first.'}), 400
-        
-        # Apply markup if requested
+            return jsonify({'error': 'No items found. Process Offer 1 first.'}), 400
+        
+        if not os.path.exists(template_path):
+            return jsonify({'error': 'No template found. Upload Offer 2 first.'}), 400
+        
+        with open(items_path, 'r', encoding='utf-8') as f:
+            full_data = json.load(f)
+        
+        items = full_data.get('items', [])
+        print(f"   Items count: {len(items)}")
+        
+        if len(items) == 0:
+            return jsonify({'error': 'Items array is empty'}), 400
+        
         if markup > 0:
-            print(f"💰 Applying {markup}% markup...")
-            with open(items_path, 'r', encoding='utf-8') as f:
-                full_data = json.load(f)
-            
-            items = full_data.get('items', [])
+            print(f"\n💰 Applying {markup}% markup...")
             items = apply_markup_to_items(items, markup)
             full_data['items'] = items
             
-            # Save updated items
             with open(items_path, 'w', encoding='utf-8') as f:
                 json.dump(full_data, f, ensure_ascii=False, indent=2)
         
-        # Run the generation script
-        print("📝 Generating final offer...")
+        print("\n📝 Running generation script...")
         generate_script_path = os.path.join(BASE_DIR, 'generate_offer_doc.py')
+        
         result = subprocess.run(
             ['python', generate_script_path],
             capture_output=True,
             text=True,
-            cwd=BASE_DIR
+            cwd=BASE_DIR,
+            timeout=30
         )
         
+        print(f"   Return code: {result.returncode}")
+        
+        if result.stdout:
+            print(f"\n📤 STDOUT:\n{result.stdout}")
+        
+        if result.stderr:
+            print(f"\n📤 STDERR:\n{result.stderr}")
+        
         if result.returncode != 0:
-            print(f"Error: {result.stderr}")
-            return jsonify({'error': 'Offer generation failed', 'details': result.stderr}), 500
-        
-        print(result.stdout)
-        
-        # Check if output file exists
+            error_msg = result.stderr or result.stdout or "Unknown error"
+            return jsonify({
+                'error': 'Generation failed',
+                'details': error_msg
+            }), 500
+        
         output_path = os.path.join(OUTPUT_FOLDER, 'final_offer1.docx')
+        
         if not os.path.exists(output_path):
-            return jsonify({'error': 'Output file not generated'}), 500
-        
-        # Load items count for response
-        with open(items_path, 'r', encoding='utf-8') as f:
-            full_data = json.load(f)
-            items = full_data.get('items', [])
-        
-        print(f"✅ Final offer generated successfully")
+            return jsonify({'error': 'Output file not created'}), 500
+        
+        print(f"\n✅ SUCCESS")
         
         return jsonify({
             'success': True,
@@ -307,15 +255,14 @@
             'items_count': len(items)
         })
         
+    except subprocess.TimeoutExpired:
+        return jsonify({'error': 'Generation timed out'}), 500
     except Exception as e:
         print(f"❌ Error: {str(e)}")
         import traceback
         traceback.print_exc()
         return jsonify({'error': str(e)}), 500
 
-# ============================================
-# ENDPOINT 5: Download Generated Offer
-# ============================================
 @app.route('/api/download-offer', methods=['GET'])
 def api_download_offer():
     try:
@@ -335,24 +282,18 @@
         print(f"❌ Error: {str(e)}")
         return jsonify({'error': str(e)}), 500
 
-# ============================================
-# HELPER FUNCTION: Apply Markup
-# ============================================
 def apply_markup_to_items(items, markup_percent):
-    """Apply percentage markup to all item prices"""
     import re
     
     for item in items:
         price_str = str(item.get('unit_price', ''))
-        if not price_str or price_str == '':
+        if not price_str:
             price_str = str(item.get('price', ''))
         
-        # Extract numeric value
         numbers = re.findall(r'\d+\.?\d*', price_str)
         if numbers:
             original_price = float(numbers[0])
             new_price = original_price * (1 + markup_percent / 100)
-            # Replace price in original format
             currency = re.findall(r'[€$£¥]', price_str)
             currency_symbol = currency[0] if currency else '€'
             item['unit_price'] = f"{currency_symbol}{new_price:.2f}"
@@ -361,11 +302,7 @@
     
     return items
 
-# ============================================
-# RUN SERVER
-# ============================================
 if __name__ == '__main__':
     port = int(os.environ.get('PORT', 5000))
-    print("🚀 Starting Requote AI Backend Server (SV3)...")
-    print(f"📡 Server will be available at: http://0.0.0.0:{port}")
+    print("🚀 Starting Requote AI Backend...")
     app.run(debug=True, host='0.0.0.0', port=port)