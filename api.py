--- conflicted
+++ resolved
@@ -8,12 +8,9 @@
 
 from extract_items import extract_items_from_text
 from process_offer1 import extract_offer1_text, save_text_to_file
-<<<<<<< HEAD
-=======
 
 from extract_items import extract_items_from_text
 from process_offer1 import extract_offer1_text, save_text_to_file
->>>>>>> 0f2069fa
 
 app = Flask(__name__)
 
@@ -86,13 +83,10 @@
                 }:
                     return jsonify(error_payload), 503
             return jsonify(error_payload), 500
-<<<<<<< HEAD
-=======
         extracted_text = extract_offer1_text(filepath)
 
         if not extracted_text.strip():
             return jsonify({'error': 'Failed to extract text from Offer 1'}), 500
->>>>>>> 0f2069fa
 
         extracted_text_path = os.path.join(OUTPUT_FOLDER, 'extracted_text.txt')
         save_text_to_file(extracted_text, extracted_text_path)
@@ -117,13 +111,10 @@
                     return jsonify(error_response), 429
 
             return jsonify(error_response), 500
-<<<<<<< HEAD
-=======
         success = extract_items_from_text(extracted_text, items_output_path)
 
         if not success:
             return jsonify({'error': 'Item extraction failed'}), 500
->>>>>>> 0f2069fa
 
         print("✅ Extraction complete")
         
