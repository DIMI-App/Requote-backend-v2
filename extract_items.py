--- conflicted
+++ resolved
@@ -2,16 +2,20 @@
 import sys
 import json
 import openai
-
-# OpenAI API key from environment
+import re
+
+try:
+    OPENAI_TIMEOUT = int(os.getenv("OPENAI_TIMEOUT", "60"))
+except ValueError:
+    OPENAI_TIMEOUT = 60
+
 openai.api_key = os.environ.get('OPENAI_API_KEY')
 
-def extract_items_from_text(text, output_path):
+def find_pricing_sections(text):
     """
-    Extract structured items from quotation text using OpenAI GPT-3.5
+    Find sections of text that likely contain pricing information
+    Returns list of text chunks that contain pricing tables
     """
-<<<<<<< HEAD
-=======
     # Split by page breaks or large gaps
     # Common page indicators
     page_pattern = r'(?:PAG\.|PAGE|Page|OFFER N\.|Pag\.)\s*\d+'
@@ -55,88 +59,114 @@
         ``(True, None)`` if extraction succeeds, otherwise ``(False, error)``
         where ``error`` contains diagnostic information for the caller.
     """
->>>>>>> a3d55824
     try:
+        print(f"📄 Total text length: {len(text)} characters")
+        
+        # Find pricing sections
+        print("\n🔍 Finding pricing sections...")
+        pricing_sections = find_pricing_sections(text)
+        
+        print(f"✅ Found {len(pricing_sections)} sections with pricing")
+        
+        # If we found sections, use them; otherwise use beginning of document
+        if pricing_sections:
+            # Combine pricing sections (up to 12000 chars)
+            combined_text = '\n\n=== SECTION BREAK ===\n\n'.join(pricing_sections)
+            if len(combined_text) > 12000:
+                combined_text = combined_text[:12000]
+            extraction_text = combined_text
+            print(f"   Using {len(extraction_text)} chars from pricing sections")
+        else:
+            # Fallback: use first 12000 chars
+            extraction_text = text[:12000]
+            print(f"   No pricing sections found, using first {len(extraction_text)} chars")
+        
         prompt = f"""
-You are an AI assistant that extracts structured data from supplier quotations.
-
-Given the following quotation text, extract all items/products with their details.
-
-For each item, extract:
-- Item name/description
-- Quantity
-- Unit price
-- Total price (if available)
-- Any other relevant details (SKU, part number, etc.)
-
-Return the data as a JSON array with this structure:
+You are an AI assistant that extracts ALL pricing items from supplier quotations.
+
+CRITICAL INSTRUCTIONS:
+- This document contains MULTIPLE pricing tables across different pages
+- Extract EVERY item that has a price, no matter which table it's in
+- Look for tables with headers like: "Economic Offer", "Accessories", "Packing", "Equipment"
+- Even if prices are missing for some items, include them if they're in a pricing table
+
+For each item with pricing information, extract:
+- item_name: Full description
+- quantity: Quantity (or "" if not specified)
+- unit_price: Price per unit (or "" if not specified)
+- total_price: Total price (or "" if not specified)
+- details: Any additional information
+
+Return ONLY a JSON array:
 [
   {{
-    "item_name": "Product name",
-    "quantity": "number with unit",
-    "unit_price": "price",
-    "total_price": "price",
-    "details": "any additional info"
+    "item_name": "...",
+    "quantity": "...",
+    "unit_price": "...",
+    "total_price": "...",
+    "details": "..."
   }}
 ]
 
-Quotation text:
-{text}
-
-Return ONLY the JSON array, no additional text.
+If no items found, return empty array: []
+
+Document sections:
+{extraction_text}
+
+Extract ALL pricing items. Return ONLY the JSON array.
 """
         
-        print("🔄 Calling OpenAI to extract items...")
+        print("\n🔄 Calling OpenAI to extract items...")
         
         response = openai.ChatCompletion.create(
             model="gpt-3.5-turbo",
             messages=[
-                {"role": "system", "content": "You are a data extraction assistant. Return only valid JSON."},
+                {"role": "system", "content": "You extract ALL pricing items from quotations. Return only JSON array."},
                 {"role": "user", "content": prompt}
             ],
             temperature=0,
-            max_tokens=2000
+            max_tokens=3000,  # Increased for more items
+            request_timeout=OPENAI_TIMEOUT
         )
         
         print("📨 Received response from OpenAI")
         
-        # Extract the JSON from response
         extracted_json = response.choices[0].message.content.strip()
         
-        print(f"📝 Raw response length: {len(extracted_json)} characters")
-        
-        # Clean up the response (remove markdown code blocks if present)
+        # Clean markdown wrappers
         if extracted_json.startswith("```json"):
-            print("🔧 Removed ```json wrapper")
             extracted_json = extracted_json.replace("```json", "").replace("```", "").strip()
         elif extracted_json.startswith("```"):
-            print("🔧 Removed ``` wrapper")
             extracted_json = extracted_json.replace("```", "").strip()
         
-        # Parse to validate JSON
+        # Parse JSON
         items = json.loads(extracted_json)
         
         print(f"✅ Validated JSON with {len(items)} items")
         
-        # Ensure output directory exists
+        if len(items) > 0:
+            print(f"   First item: {items[0].get('item_name', 'NO NAME')[:60]}")
+        
+        # Save in expected format
         output_dir = os.path.dirname(output_path)
         if output_dir:
             os.makedirs(output_dir, exist_ok=True)
-            print(f"📁 Ensured directory exists: {output_dir}")
-        
-        # Save to file (wrap in "items" key for compatibility)
-        full_data = {"items": items}
-        
-        print(f"💾 Saving to: {output_path}")
+        
+        full_data = {
+            "items": items,
+            "metadata": {
+                "sections_analyzed": len(pricing_sections),
+                "text_length_analyzed": len(extraction_text)
+            }
+        }
+        
         with open(output_path, 'w', encoding='utf-8') as f:
             json.dump(full_data, f, indent=2, ensure_ascii=False)
         
-        # Verify file was created
         if os.path.exists(output_path):
-            file_size = os.path.getsize(output_path)
-            print(f"✅ File created successfully! Size: {file_size} bytes")
+            print(f"✅ File created successfully!")
         else:
-            print(f"❌ ERROR: File was not created at {output_path}")
+            print(f"❌ File creation failed")
             return False
         
         print(f"✅ Successfully extracted {len(items)} items")
@@ -161,12 +191,14 @@
         return False, error_info
         return True
         
+    except openai.error.Timeout:
+        print("❌ OpenAI request timed out")
+        return False
+    except openai.error.OpenAIError as e:
+        print(f"❌ OpenAI API error: {str(e)}")
+        return False
     except json.JSONDecodeError as e:
         print(f"❌ JSON parsing error: {str(e)}")
-<<<<<<< HEAD
-        print(f"Raw response: {extracted_json}")
-        return False
-=======
         snippet = extracted_json[:500] if 'extracted_json' in locals() else ''
         if snippet:
             print(f"Response was: {snippet}")
@@ -174,7 +206,6 @@
             "type": "json_error",
             "message": str(e),
         }
->>>>>>> a3d55824
     except Exception as e:
         print(f"❌ Error during extraction: {str(e)}")
         import traceback
@@ -185,23 +216,13 @@
         }
 
 if __name__ == "__main__":
-    print("=" * 60)
-    print("STARTING ITEM EXTRACTION (SV3)")
-    print("=" * 60)
-    
-    # Accept input and output paths as command-line arguments
     if len(sys.argv) != 3:
-        print("❌ ERROR: Wrong number of arguments")
         print("Usage: python extract_items.py <input_text_path> <output_json_path>")
         sys.exit(1)
     
     input_text_path = sys.argv[1]
     output_json_path = sys.argv[2]
     
-    print(f"📖 Input file: {input_text_path}")
-    print(f"💾 Output file: {output_json_path}")
-    
-    # Read input text
     if not os.path.exists(input_text_path):
         print(f"❌ Input file not found: {input_text_path}")
         sys.exit(1)
@@ -211,23 +232,9 @@
     
     print(f"✅ Read {len(text)} characters from input file")
     
-<<<<<<< HEAD
-    # Extract items
-    success = extract_items_from_text(text, output_json_path)
-    
-    if not success:
-        print("❌ Extraction failed")
-        sys.exit(1)
-    
-    print("=" * 60)
-    print("✅ EXTRACTION COMPLETED SUCCESSFULLY")
-    print("=" * 60)
-    sys.exit(0)
-=======
     success, error = extract_items_from_text(text, output_json_path)
 
     if not success and error:
         print(f"❌ Extraction failed: {error.get('message', 'Unknown error')}")
 
-    sys.exit(0 if success else 1)
->>>>>>> a3d55824
+    sys.exit(0 if success else 1)