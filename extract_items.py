import os
import sys
import json
import openai
import re

try:
    OPENAI_TIMEOUT = int(os.getenv("OPENAI_TIMEOUT", "60"))
except ValueError:
    OPENAI_TIMEOUT = 60

openai.api_key = os.environ.get('OPENAI_API_KEY')

def find_pricing_sections(text):
    """
    Find sections of text that likely contain pricing information
    Returns list of text chunks that contain pricing tables
    """
    # Split by page breaks or large gaps
    # Common page indicators
    page_pattern = r'(?:PAG\.|PAGE|Page|OFFER N\.|Pag\.)\s*\d+'
    
    sections = []
    current_section = []
    
    lines = text.split('\n')
    
    for i, line in enumerate(lines):
        current_section.append(line)
        
        # Check if we hit a page break
        if re.search(page_pattern, line, re.IGNORECASE):
            section_text = '\n'.join(current_section)
            
            # Check if this section has pricing indicators
            has_price = bool(re.search(r'\d+[.,]\d+(?:\s*(?:€|EUR|eur))?', section_text))
            has_table_words = any(word in section_text.lower() for word in 
                                 ['price', 'ціна', 'offer', 'accessories', 'equipment', 'packing'])
            
            if has_price or has_table_words:
                sections.append(section_text)
            
            current_section = []
    
    # Add last section
    if current_section:
        section_text = '\n'.join(current_section)
        if re.search(r'\d+[.,]\d+', section_text):
            sections.append(section_text)
    
    return sections

def extract_items_from_text(text, output_path):
    """Extract structured items from raw offer text.

    Returns
    -------
    tuple[bool, dict | None]
        ``(True, None)`` if extraction succeeds, otherwise ``(False, error)``
        where ``error`` contains diagnostic information for the caller.
    """
    try:
        print(f"📄 Total text length: {len(text)} characters")
        
        # Find pricing sections
        print("\n🔍 Finding pricing sections...")
        pricing_sections = find_pricing_sections(text)
        
        print(f"✅ Found {len(pricing_sections)} sections with pricing")
        
        # If we found sections, use them; otherwise use beginning of document
        if pricing_sections:
            # Combine pricing sections (up to 12000 chars)
            combined_text = '\n\n=== SECTION BREAK ===\n\n'.join(pricing_sections)
            if len(combined_text) > 12000:
                combined_text = combined_text[:12000]
            extraction_text = combined_text
            print(f"   Using {len(extraction_text)} chars from pricing sections")
        else:
            # Fallback: use first 12000 chars
            extraction_text = text[:12000]
            print(f"   No pricing sections found, using first {len(extraction_text)} chars")
        
        prompt = f"""
You are an AI assistant that extracts ALL pricing items from supplier quotations.

CRITICAL INSTRUCTIONS:
- This document contains MULTIPLE pricing tables across different pages
- Extract EVERY item that has a price, no matter which table it's in
- Look for tables with headers like: "Economic Offer", "Accessories", "Packing", "Equipment"
- Even if prices are missing for some items, include them if they're in a pricing table

For each item with pricing information, extract:
- item_name: Full description
- quantity: Quantity (or "" if not specified)
- unit_price: Price per unit (or "" if not specified)
- total_price: Total price (or "" if not specified)
- details: Any additional information

Return ONLY a JSON array:
[
  {{
    "item_name": "...",
    "quantity": "...",
    "unit_price": "...",
    "total_price": "...",
    "details": "..."
  }}
]

If no items found, return empty array: []

Document sections:
{extraction_text}

Extract ALL pricing items. Return ONLY the JSON array.
"""
        
        print("\n🔄 Calling OpenAI to extract items...")
        
        response = openai.ChatCompletion.create(
            model="gpt-3.5-turbo",
            messages=[
                {"role": "system", "content": "You extract ALL pricing items from quotations. Return only JSON array."},
                {"role": "user", "content": prompt}
            ],
            temperature=0,
            max_tokens=3000,  # Increased for more items
            request_timeout=OPENAI_TIMEOUT
        )
        
        print("📨 Received response from OpenAI")
        
        extracted_json = response.choices[0].message.content.strip()
        
        # Clean markdown wrappers
        if extracted_json.startswith("```json"):
            extracted_json = extracted_json.replace("```json", "").replace("```", "").strip()
        elif extracted_json.startswith("```"):
            extracted_json = extracted_json.replace("```", "").strip()
        
        # Parse JSON
        items = json.loads(extracted_json)
        
        print(f"✅ Validated JSON with {len(items)} items")
        
        if len(items) > 0:
            print(f"   First item: {items[0].get('item_name', 'NO NAME')[:60]}")
        
        # Save in expected format
        output_dir = os.path.dirname(output_path)
        if output_dir:
            os.makedirs(output_dir, exist_ok=True)
        
        full_data = {
            "items": items,
            "metadata": {
                "sections_analyzed": len(pricing_sections),
                "text_length_analyzed": len(extraction_text)
            }
        }
        
        with open(output_path, 'w', encoding='utf-8') as f:
            json.dump(full_data, f, indent=2, ensure_ascii=False)
        
        if os.path.exists(output_path):
            print(f"✅ File created successfully!")
        else:
            print(f"❌ File creation failed")
            return False
        
        print(f"✅ Successfully extracted {len(items)} items")
        return True, None

    except openai.error.Timeout as e:
        print("❌ OpenAI request timed out")
        return False, {
            "type": "timeout",
            "message": str(e) or "OpenAI request timed out",
        }
    except openai.error.OpenAIError as e:
        status = getattr(e, "http_status", None) or getattr(e, "status_code", None)
        error_info = {
            "type": "openai_error",
            "status": status,
            "message": str(e)
        }
        print(f"❌ OpenAI API error: {error_info['message']}")
        if status:
            print(f"   HTTP status: {status}")
        return False, error_info
<<<<<<< HEAD
=======
        return True
        
    except openai.error.Timeout:
        print("❌ OpenAI request timed out")
        return False
    except openai.error.OpenAIError as e:
        print(f"❌ OpenAI API error: {str(e)}")
        return False
>>>>>>> 0f2069fa
    except json.JSONDecodeError as e:
        print(f"❌ JSON parsing error: {str(e)}")
        snippet = extracted_json[:500] if 'extracted_json' in locals() else ''
        if snippet:
            print(f"Response was: {snippet}")
        return False, {
            "type": "json_error",
            "message": str(e),
        }
    except Exception as e:
        print(f"❌ Error during extraction: {str(e)}")
        import traceback
        traceback.print_exc()
        return False, {
            "type": "unexpected",
            "message": str(e),
        }

if __name__ == "__main__":
    if len(sys.argv) != 3:
        print("Usage: python extract_items.py <input_text_path> <output_json_path>")
        sys.exit(1)
    
    input_text_path = sys.argv[1]
    output_json_path = sys.argv[2]
    
    if not os.path.exists(input_text_path):
        print(f"❌ Input file not found: {input_text_path}")
        sys.exit(1)
    
    with open(input_text_path, 'r', encoding='utf-8') as f:
        text = f.read()
    
    print(f"✅ Read {len(text)} characters from input file")
    
    success, error = extract_items_from_text(text, output_json_path)

    if not success and error:
        print(f"❌ Extraction failed: {error.get('message', 'Unknown error')}")

    sys.exit(0 if success else 1)<|MERGE_RESOLUTION|>--- conflicted
+++ resolved
@@ -189,8 +189,6 @@
         if status:
             print(f"   HTTP status: {status}")
         return False, error_info
-<<<<<<< HEAD
-=======
         return True
         
     except openai.error.Timeout:
@@ -199,7 +197,6 @@
     except openai.error.OpenAIError as e:
         print(f"❌ OpenAI API error: {str(e)}")
         return False
->>>>>>> 0f2069fa
     except json.JSONDecodeError as e:
         print(f"❌ JSON parsing error: {str(e)}")
         snippet = extracted_json[:500] if 'extracted_json' in locals() else ''
